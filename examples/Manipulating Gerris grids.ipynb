--- conflicted
+++ resolved
@@ -1,11 +1,7 @@
 {
  "metadata": {
   "name": "",
-<<<<<<< HEAD
   "signature": "sha256:3f2584882cb7be8fc6fc1ff6a5fe0e9358882350683781801e15c8e0aaeaf175"
-=======
-  "signature": "sha256:8d1a23890b5a0dd2dc78620b98fada2c86f46b47840850f3b65437e7db4656ef"
->>>>>>> dc344072
  },
  "nbformat": 3,
  "nbformat_minor": 0,
@@ -202,85 +198,6 @@
      "cell_type": "code",
      "collapsed": false,
      "input": [
-<<<<<<< HEAD
-      "data = reader.process_directory('.', update=False)"
-     ],
-     "language": "python",
-     "metadata": {},
-     "outputs": []
-    },
-    {
-     "cell_type": "code",
-     "collapsed": false,
-     "input": [
-      "!!ls"
-     ],
-     "language": "python",
-     "metadata": {},
-     "outputs": []
-    },
-    {
-     "cell_type": "code",
-     "collapsed": false,
-     "input": [
-      "filename = 'simulation_00050.000.dat'\n",
-      "\n",
-      "with open(filename, 'rb') as fhandle:\n",
-      "    for line in fhandle: \n",
-      "        if line.startswith('#'):\n",
-      "            continue\n",
-      "        else:\n",
-      "            print line\n",
-      "            break"
-     ],
-     "language": "python",
-     "metadata": {},
-     "outputs": []
-    },
-    {
-     "cell_type": "code",
-     "collapsed": false,
-     "input": [
-      "pandas.read_table('simulation_00050.000.gfs')"
-     ],
-     "language": "python",
-     "metadata": {},
-     "outputs": []
-    },
-    {
-     "cell_type": "markdown",
-     "metadata": {},
-     "outputs": [],
-     "source": [
-      "Check that the vertices are being copied over properly"
-     ]
-    },
-    {
-     "cell_type": "code",
-     "collapsed": false,
-     "input": [
-      "vertices = numpy.loadtxt('vertices.csv', delimiter=' ')\n",
-      "for datum in data:   \n",
-      "    assert numpy.allclose(datum.position, vertices[..., 0:2].transpose())"
-     ],
-     "language": "python",
-     "metadata": {},
-     "outputs": []
-    },
-    {
-     "cell_type": "markdown",
-     "metadata": {},
-     "outputs": [],
-     "source": [
-      "Now we can loop through the files and generate a plot showing the stuff in them"
-     ]
-    },
-    {
-     "cell_type": "code",
-     "collapsed": false,
-     "input": [
-=======
->>>>>>> dc344072
       "from pydym.plotting import plot_flow_data\n",
       "from pydym.plotting.utilities import make_axes_grid\n",
       "from pydym.utilities import ProgressBar\n",
