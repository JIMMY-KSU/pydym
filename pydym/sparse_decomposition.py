--- conflicted
+++ resolved
@@ -71,7 +71,6 @@
         epsdual = sqrt(n_variables) * absolute_tol \
                   + relative_tol * linalg.norm(y)
         if (rprim < epsprim) and (rdual < epsdual):
-<<<<<<< HEAD
             print((' ** ADMM converged **\n'
                    + ' -- ADMM step {0}\n'.format(step)
                    + '    primal residual: {0} (eps = {1})\n'.format(rprim, epsprim)
@@ -82,18 +81,6 @@
                 print((' -- ADMM step {0}\n'.format(step)
                        + '    primal residual: {0} (eps = {1})\n'.format(rprim, epsprim)
                        + '    dual residual:   {0} (eps = {1})\n'.format(rdual, epsdual)))
-=======
-            print(' ** ADMM converged **')
-            print(' -- ADMM step {0}'.format(step))
-            print('    primal residual: {0} (eps = {1})'.format(rprim, epsprim))
-            print('    dual residual:   {0} (eps = {1})\n'.format(rdual, epsdual))
-            break
-        else:
-            if step % 50 == 0:
-                print(' -- ADMM step {0}'.format(step))
-                print('    primal residual: {0} (eps = {1})'.format(rprim, epsprim))
-                print('    dual residual:   {0} (eps = {1})\n'.format(rdual, epsdual))
->>>>>>> 69b1bba3
             z = z_new
 
     # Record some output data
@@ -112,7 +99,6 @@
 
     # Form KKT system, solve and calculate residual
     KKT = bmat([[P, E], [herm_transpose(E), zeros((m, m))]])
-    spy(KKT)
     rhs = hstack((q, zeros((m,))))
     soln = linalg.solve(KKT, rhs)
     alpha = soln[:n_variables]
