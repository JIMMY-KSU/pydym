""" file:   gerris.py (pydym.io)
    author: Jess Robertson
            CSIRO Minerals Resources Flagship
    date:   Tuesday 24 June 2014

    description: Gerris I/O module for pydym
"""

from __future__ import division
import re
import numpy
import pandas
import itertools
import os
import subprocess

from ..utilities import ProgressBar
from ..flow_data import FlowData
from ..datum import make_velocity_datum


def read_output_file(output_file):
    """ Read in an output file output by Gerris
    """
    # Read in header
    regex = re.compile('.*:(.*)')
    with open(output_file, 'r') as fhandle:
        header = [regex.findall(k)[0]
                  for k in fhandle.readline().split()[1:]]

        # Read in the rest of the file using pandas
        datum = pandas.read_table(fhandle, sep=' ', names=header)
        datum = make_velocity_datum(
            xs=datum['x'], ys=datum['y'],
            us=datum['U'], vs=datum['V'],
            pressure=datum['P'], tracer=datum['T'])

        return datum


def boxes_from_gfsfile(gfsfilename):
    """ Read a GFSFile and return the boxes from it
    """
    # Parse the simulation geometry from the gfsfile
    with open(gfsfilename, 'rb') as gfsfile:
        # Return rows which start with two numbers
        boxes = []
        for line in gfsfile:
            # Check we're describing a box
            if not line.startswith('GfsBox'):
                continue

            # Split line into values and keys, generate a dictionary
            line = line.split()[2:]
            line.reverse()
            boxdata = {}
            while len(line) > 2:
                key, _, value = line.pop(), line.pop(), line.pop()
                if key in set(['x', 'y', 'size']):
                    boxdata[key] = float(value)
            boxes.append((boxdata['x'], boxdata['y'], boxdata['size']))
    return numpy.asarray(boxes)


def make_vertex_list(boxes, template=None):
    """ Make a list of vertices given some template, a list of centers and a
        level for those centers
    """
    # Vertex vector function
    if template is None:
        template = numpy.asarray(list(itertools.product([1, -1], [1, -1])),
                                 dtype=int)
    vertex_vectors = lambda level: template / float(2 ** (level + 1))

    # Generate a unique list of vertices
    vertices = numpy.empty((4 * len(boxes), 3), dtype=float)
    for idx, box in enumerate(boxes):
        vertices[(4 * idx):(4 * idx + 4), :2] = \
            vertex_vectors(level=box[2]) + box[:2]
        vertices[(4 * idx):(4 * idx + 4), 2] = box[2] + 1

    # Get unique vertices by voiding the datatype to get unique to treat each
    # row as an object
    temp = numpy.ascontiguousarray(vertices).view(
        numpy.dtype((numpy.void, vertices.dtype.itemsize * vertices.shape[1])))
    _, idx = numpy.unique(temp, return_index=True)
    vertices = vertices[idx]

    # Make sure vertices are sorted
    vertices.view(
        dtype=[('x', numpy.float), ('y', numpy.float), ('level', numpy.float)]
    ).sort(order=['y', 'x', 'level'], axis=0)
    return vertices


def double_resolution(boxes):
    """ Double the sampling resolution in a grid
    """
    double_template = \
        numpy.asarray(list(itertools.product([0.5, -0.5], [0.5, -0.5])))
    return make_vertex_list(boxes, template=double_template)


def in_box(points, left=0, right=1, top=1, bottom=0):
    """ Return the subset of points in the given rectangle
    """
    return reduce(numpy.logical_and,
                  (points[..., 0] > left, points[..., 0] < right,
                   points[..., 1] < top, points[..., 1] > bottom))


class GerrisReader(object):

    """ Class to read and parse Gerris simulation files
    """

    default_templates = dict(
        gerris='/home/jess/gerris/bin/gerris2D',
        pkg_config='/home/jess/gerris/lib/pkgconfig',
        output_file_template='output_{0}\.dat',
        input_file_template='simulation_{0}\.gfs'
    )

    def __init__(self, vertex_file, **kwargs):
        self.templates = {}
        self.templates.update(self.default_templates)

        # Find Gerris on this system
        self.templates['gerris'] = \
            subprocess.check_output('which gerris2D', shell=True)
        self.templates['gerris'] = self.templates['gerris'].strip('\n')
        self.templates.update(kwargs)

        # Generate regexes for simulation files and output files
        self.input_file_regex = re.compile(
            self.templates['input_file_template'].format('([\.0-9]*)'))
        self.templates['input_file_template'] = \
            self.templates['input_file_template'].replace('\\', '')
        self.output_file_regex = re.compile(
            self.templates['output_file_template'].format('[\.0-9]*'))
        self.templates['output_file_template'] = \
            self.templates['output_file_template'].replace('\\', '')
        self.vertex_file = os.path.abspath(vertex_file)

    def process_directory(self, directory=None, output_name=None,
                          update=False, clean=False, show_progress=True,
                          run_parameters=None):
        """ Process the Gerris output files to get values at given points

            :param directory: The directory to process
            :type directory: string
            :param output_name: The name for the output HDF5 file. Optional, if
                not specified it defaults to <directory>/<directory>.hdf5
            :type output_name: string
            :param update: Whether to update the files if they already exist.
                If the directory already has an HDF5 file with the given
                output_name and update is False, then this file is just loaded,
                rather than reprocessing the data. Optional, defaults to False.
            :type update: bool
            :param clean: If True, remove temporary data files after they've
                been added to the HDF5 file. Optional, defaults to False.
            :type clean: bool
            :param show_progress: If True, prints a progress bar. Optional,
                defaults to True
            :type show_progress: bool
            :returns: the name of the file containing the output data
        """
        # Get output name
        if directory is None:
            directory = os.path.abspath(os.getcwd())
        if output_name is None:
            root = os.path.abspath(directory)
            name = os.path.basename(root)
            output_name = os.path.join(root, name + '.hdf5')
            print 'Saving to file {0}'.format(output_name)

        # Set Gerris command string
        self.command_template = (
            self.templates['gerris']
            + ' -e "OutputLocation {{ istep = 1 }} '
            + os.path.abspath(directory) + '/'
            + self.templates['output_file_template'] + ' '
            + self.vertex_file + '" '
            + os.path.abspath(directory) + '/'
            + self.templates['input_file_template'])

        # Get list of files to process
        try:
            current_dir = os.getcwd()
            os.chdir(directory)
            # If the data already exists, then just load it
            if os.path.exists(output_name) and not update:
                print 'Found existing file, loading'
                data = FlowData(filename=output_name, run_checks=False)

            else:
                data = None
                gfsfiles = sorted([f for f in os.listdir('.')
                                   if self.input_file_regex.findall(f)])
                if show_progress:
                    pbar = ProgressBar(len(gfsfiles), 'Processing files')

                for idx, simfile in enumerate(gfsfiles):
                    # First we need to determine what everything will be called
                    time_str = self.input_file_regex.findall(simfile)[0]
                    output_filename = \
                        self.templates['output_file_template'].format(
                            time_str, os.path.dirname(simfile))
                    output_filename = os.path.join(
                        os.path.abspath(os.getcwd()),
                        output_filename)

                    # If we're updating, we need to remove any existing output
                    # or Gerris will just append the new data to the file
                    if os.path.exists(output_filename) and update:
                        os.remove(output_filename)

                    # Call Gerris to generate the new data files
                    if not os.path.exists(output_filename):
                        try:
                            subprocess.check_output(
                                self.command_template.format(time_str),
                                shell=True,
                                stderr=subprocess.STDOUT)
                        except subprocess.CalledProcessError, err:
                            print err.output
                            raise err

                    # Generate data objects
                    if not data:
                        datum = read_output_file(output_filename)
                        data = FlowData(filename=output_name,
                                        n_snapshots=len(gfsfiles),
                                        n_samples=len(datum),
                                        update=True,
                                        scalar_datasets=('pressure', 'tracer'),
                                        properties=run_parameters)
                        data.set_snapshot(0, datum)

                    else:
                        data.set_snapshot(
                            idx,
                            read_output_file(output_filename))

                    # Clean up if required
                    if clean:
                        os.remove(output_filename)
                    if show_progress:
                        pbar.animate(idx + 1)

<<<<<<< HEAD
                print 'File saved to {0}'.format(output_name)

        except IOError, err:
            print err
=======
            return output_name
>>>>>>> dc344072

        finally:
            # Close handle to hdf5 file if it exists
            try:
                if data:
                    data.close()
            except UnboundLocalError:
                # The data object doesn't exist, so don't worry
                pass

            os.chdir(current_dir)<|MERGE_RESOLUTION|>--- conflicted
+++ resolved
@@ -248,14 +248,10 @@
                     if show_progress:
                         pbar.animate(idx + 1)
 
-<<<<<<< HEAD
                 print 'File saved to {0}'.format(output_name)
 
         except IOError, err:
             print err
-=======
-            return output_name
->>>>>>> dc344072
 
         finally:
             # Close handle to hdf5 file if it exists
