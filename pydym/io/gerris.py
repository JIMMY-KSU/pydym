""" file:   gerris.py (pydym.io)
    author: Jess Robertson
            CSIRO Minerals Resources Flagship
    date:   Tuesday 24 June 2014

    description: Gerris I/O module for pydym
"""

from __future__ import division, print_function

import re
import numpy
import pandas
import itertools
import os
import subprocess

from ..utilities import ProgressBar
from ..flow_data import FlowData
from ..datum import make_velocity_datum


def read_output_file(output_file):
    """ Read in an output file output by Gerris
    """
    # Read in header
    regex = re.compile('.*:(.*)')
    with open(output_file, 'r') as fhandle:
        header = [regex.findall(k)[0]
                  for k in fhandle.readline().split()[1:]]

        # Read in the rest of the file using pandas
        datum = pandas.read_table(fhandle, sep=' ', names=header)
        datum = make_velocity_datum(
            xs=datum['x'], ys=datum['y'],
            us=datum['U'], vs=datum['V'],
            pressure=datum['P'], tracer=datum['T'])

        return datum


def boxes_from_gfsfile(gfsfilename):
    """ Read a GFSFile and return the boxes from it
    """
    # Parse the simulation geometry from the gfsfile
    with open(gfsfilename, 'rb') as gfsfile:
        # Return rows which start with two numbers
        boxes = []
        for line in gfsfile:
            # Check we're describing a box
            if not line.startswith('GfsBox'):
                continue

            # Split line into values and keys, generate a dictionary
            line = line.split()[2:]
            line.reverse()
            boxdata = {}
            while len(line) > 2:
                key, _, value = line.pop(), line.pop(), line.pop()
                if key in set(['x', 'y', 'size']):
                    boxdata[key] = float(value)
            boxes.append((boxdata['x'], boxdata['y'], boxdata['size']))
    return numpy.asarray(boxes)


def make_vertex_list(boxes, template=None):
    """ Make a list of vertices given some template, a list of centers and a
        level for those centers
    """
    # Vertex vector function
    if template is None:
        template = numpy.asarray(list(itertools.product([1, -1], [1, -1])),
                                 dtype=int)
    vertex_vectors = lambda level: template / float(2 ** (level + 1))

    # Generate a unique list of vertices
    vertices = numpy.empty((4 * len(boxes), 3), dtype=float)
    for idx, box in enumerate(boxes):
        vertices[(4 * idx):(4 * idx + 4), :2] = \
            vertex_vectors(level=box[2]) + box[:2]
        vertices[(4 * idx):(4 * idx + 4), 2] = box[2] + 1

    # Get unique vertices by voiding the datatype to get unique to treat each
    # row as an object
    temp = numpy.ascontiguousarray(vertices).view(
        numpy.dtype((numpy.void, vertices.dtype.itemsize * vertices.shape[1])))
    _, idx = numpy.unique(temp, return_index=True)
    vertices = vertices[idx]

    # Make sure vertices are sorted
    vertices.view(
        dtype=[('x', numpy.float), ('y', numpy.float), ('level', numpy.float)]
    ).sort(order=['y', 'x', 'level'], axis=0)
    return vertices


def double_resolution(boxes):
    """ Double the sampling resolution in a grid
    """
    double_template = \
        numpy.asarray(list(itertools.product([0.5, -0.5], [0.5, -0.5])))
    return make_vertex_list(boxes, template=double_template)


def in_box(points, left=0, right=1, top=1, bottom=0):
    """ Return the subset of points in the given rectangle
    """
    return reduce(numpy.logical_and,
                  (points[..., 0] > left, points[..., 0] < right,
                   points[..., 1] < top, points[..., 1] > bottom))


class GerrisReader(object):

    """ Class to read and parse Gerris simulation files
    """

    default_templates = dict(
        gerris='/home/jess/gerris/bin/gerris2D',
        pkg_config='/home/jess/gerris/lib/pkgconfig',
        output_file_template='output_{0}\.dat',
        input_file_template='simulation_{0}\.gfs'
    )

    def __init__(self, vertex_file, **kwargs):
        self.templates = {}
        self.templates.update(self.default_templates)

        # Find Gerris on this system
        self.templates['gerris'] = \
            subprocess.check_output('which gerris2D', shell=True).strip('\n')
        self.templates.update(kwargs)

        # Generate regexes for simulation files and output files
        self.input_file_regex = re.compile(
            self.templates['input_file_template'].format('([\.0-9]*)'))
        self.templates['input_file_template'] = \
            self.templates['input_file_template'].replace('\\', '')
        self.output_file_regex = re.compile(
            self.templates['output_file_template'].format('[\.0-9]*'))
        self.templates['output_file_template'] = \
            self.templates['output_file_template'].replace('\\', '')
        self.vertex_file = os.path.abspath(vertex_file)

    def process_directory(self, directory=None, output_name=None,
                          update=False, clean=False, show_progress=True,
                          run_parameters=None):
        """ Process the Gerris output files to get values at given points

            :param directory: The directory to process
            :type directory: string
            :param output_name: The name for the output HDF5 file. Optional, if
                not specified it defaults to <directory>/<directory>.hdf5
            :type output_name: string
            :param update: Whether to update the files if they already exist.
                If the directory already has an HDF5 file with the given
                output_name and update is False, then this file is just loaded,
                rather than reprocessing the data. Optional, defaults to False.
            :type update: bool
            :param clean: If True, remove temporary data files after they've
                been added to the HDF5 file. Optional, defaults to False.
            :type clean: bool
            :param show_progress: If True, prints a progress bar. Optional,
                defaults to True
            :type show_progress: bool
            :returns: the name of the file containing the output data
        """
        # Get output name
        if directory is None:
            directory = os.path.abspath(os.getcwd())
        if output_name is None:
            root = os.path.abspath(directory)
            name = os.path.basename(root)
            output_name = os.path.join(root, name + '.hdf5')
            print 'Saving to file {0}'.format(output_name)

        # Set Gerris command string
        self.command_template = (
            self.templates['gerris']
            + ' -e "OutputLocation {{ istep = 1 }} '
            + os.path.abspath(directory) + '/'
            + self.templates['output_file_template'] + ' '
            + self.vertex_file + '" '
            + os.path.abspath(directory) + '/'
            + self.templates['input_file_template'])

        # Get list of files to process
        try:
            current_dir = os.getcwd()
            os.chdir(directory)
            # If the data already exists, then just load it
            if os.path.exists(output_name) and not update:
                print 'Found existing file, loading'
                data = FlowData(filename=output_name, run_checks=False)

            else:
                data = None
                gfsfiles = sorted([f for f in os.listdir('.')
                                   if self.input_file_regex.findall(f)])
                if show_progress:
                    pbar = ProgressBar(len(gfsfiles), 'Processing files')

                for idx, simfile in enumerate(gfsfiles):
                    # First we need to determine what everything will be called
                    time_str = self.input_file_regex.findall(simfile)[0]
                    output_filename = \
                        self.templates['output_file_template'].format(
                            time_str, os.path.dirname(simfile))
                    output_filename = os.path.join(
                        os.path.abspath(os.getcwd()),
                        output_filename)

                    # If we're updating, we need to remove any existing output
                    # or Gerris will just append the new data to the file
                    if os.path.exists(output_filename) and update:
                        os.remove(output_filename)

                    # Call Gerris to generate the new data files
                    if not os.path.exists(output_filename):
                        try:
                            subprocess.check_output(
                                self.command_template.format(time_str),
                                shell=True,
                                stderr=subprocess.STDOUT)
                        except subprocess.CalledProcessError as err:
                            print(err.output)
                            raise err

                    # Generate data objects
                    if not data:
                        datum = read_output_file(output_filename)
                        data = FlowData(filename=output_name,
                                        scalar_datasets=('pressure', 'tracer'),
                                        n_snapshots=len(gfsfiles),
                                        n_samples=len(datum),
                                        update=True,
                                        properties=run_parameters)
                        data.set_snapshot(0, datum)

                    else:
                        data.set_snapshot(
                            idx,
                            read_output_file(output_filename))

                    # Clean up if required
                    if clean:
                        os.remove(output_filename)
                    if show_progress:
                        pbar.animate(idx + 1)

<<<<<<< HEAD
                print 'File saved to {0}'.format(output_name)

        except IOError, err:
            print err
=======
        except IOError as err:
            print(err)
>>>>>>> d6734338

        finally:
            # Close handle to hdf5 file if it exists
            try:
                if data:
                    data.close()
            except UnboundLocalError:
                # The data object doesn't exist, so don't worry
                pass

            os.chdir(current_dir)<|MERGE_RESOLUTION|>--- conflicted
+++ resolved
@@ -248,15 +248,10 @@
                     if show_progress:
                         pbar.animate(idx + 1)
 
-<<<<<<< HEAD
-                print 'File saved to {0}'.format(output_name)
-
-        except IOError, err:
-            print err
-=======
+                print('File saved to {0}'.format(output_name))
+
         except IOError as err:
             print(err)
->>>>>>> d6734338
 
         finally:
             # Close handle to hdf5 file if it exists
