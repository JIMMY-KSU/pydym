--- conflicted
+++ resolved
@@ -6,11 +6,7 @@
     description: Gerris I/O module for pydym
 """
 
-<<<<<<< HEAD
-from __future__ import division
-=======
 from __future__ import division, print_function
->>>>>>> 69b1bba3
 
 import re
 import numpy
