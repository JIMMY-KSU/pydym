--- conflicted
+++ resolved
@@ -28,7 +28,6 @@
     if axes is None:
         axes = plt.gca()
     axes.set_aspect('equal')
-<<<<<<< HEAD
 
     # Try to get tracer field
     try:
@@ -42,7 +41,7 @@
     except AttributeError:
         pass
 
-    # Try for pressure field, fall back to
+    # Absolute velocity for colors
     datum['abs_velocity'] = \
       numpy.sqrt(datum.velocity[0] ** 2 + datum.velocity[1] ** 2)
     xs, ys, ps = datum.interpolate('abs_velocity')
@@ -63,16 +62,5 @@
                    facecolor='white',
                    zorder=100))
     axes.set_axis_off()
-=======
-    axes.contour(xs, ys, Ts, [0.5],
-                 colors=['gray'], linewidths=[2], zorder=2, alpha=0.6)
-    axes.contourf(xs, ys, Ts, [-0.1, 0.5, 1.1],
-                  colors=['red', 'gold'], extend='both', alpha=0.6, zorder=1)
-    axes.quiver(xval[::decimate_by], yval[::decimate_by],
-                data.velocity[0][::decimate_by],
-                data.velocity[1][::decimate_by],
-                zorder=3)
-    axes.set_axis_off()
     axes.set_xlim(min(xs), max(xs))
-    axes.set_ylim(min(ys), max(ys))
->>>>>>> dc344072
+    axes.set_ylim(min(ys), max(ys))