--- conflicted
+++ resolved
@@ -85,12 +85,7 @@
         self.snapshot_keys = snapshot_keys
         self.thin_by = thin_by
         self.shape = (self.n_samples, self.n_snapshots)
-<<<<<<< HEAD
-        axis_keys = list(AXIS_LABELS.keys())
-        self.axis_labels = [axis_keys[i] for i in range(self.n_dimensions)]
-=======
         self.axis_labels = list(AXIS_LABELS.keys())[:self.n_dimensions]
->>>>>>> 69b1bba3
         self._snapshots = None
         self._modes = None
 
